--- conflicted
+++ resolved
@@ -22,11 +22,8 @@
   const [githubToken, setGithubToken] = useState(apiSettings.githubToken || '');
   const [aiProvider, setAiProvider] = useState<'anthropic' | 'openai'>('anthropic');
   const [aiApiKey, setAiApiKey] = useState('');
-<<<<<<< HEAD
-=======
   const [botStatus, setBotStatus] = useState<'stopped' | 'running' | 'error'>('stopped');
   const [botConnectionStatus, setBotConnectionStatus] = useState<'connected' | 'disconnected'>('disconnected');
->>>>>>> 845b6d05
   
   const [editingConfigId, setEditingConfigId] = useState<string | null>(null);
   const [isTesting, setIsTesting] = useState(false);
@@ -49,15 +46,6 @@
         setConfigName(activeConfig.name);
         setGithubToken(activeConfig.githubToken);
         
-<<<<<<< HEAD
-        // Determine AI provider and set the appropriate key
-        if (activeConfig.anthropicApiKey) {
-          setAiProvider('anthropic');
-          setAiApiKey(activeConfig.anthropicApiKey);
-        } else if (activeConfig.openaiApiKey) {
-          setAiProvider('openai');
-          setAiApiKey(activeConfig.openaiApiKey);
-=======
         // Determine AI provider and key
         if (activeConfig.anthropic_api_key) {
           setAiProvider('anthropic');
@@ -65,7 +53,6 @@
         } else if (activeConfig.openai_api_key) {
           setAiProvider('openai');
           setAiApiKey(activeConfig.openai_api_key);
->>>>>>> 845b6d05
         }
         
         // Set active config in service
@@ -114,22 +101,6 @@
     const configData: Omit<PRReviewBotConfig, 'id'> = {
       name: configName,
       githubToken,
-<<<<<<< HEAD
-      webhookSecret: 'auto-generated', // Auto-generated on the server
-      autoReview: true,
-      monitorBranches: true,
-      setupAllReposWebhooks: true,
-      validateDocumentation: true,
-      documentationFiles: ['STRUCTURE.md', 'STEP-BY-STEP.md'],
-      isVerified: testResult?.success || false
-    };
-    
-    // Set the appropriate AI API key based on the selected provider
-    if (aiProvider === 'anthropic') {
-      configData.anthropicApiKey = aiApiKey;
-    } else {
-      configData.openaiApiKey = aiApiKey;
-=======
       webhook_secret: 'webhook_secret', // Default value
       auto_review: true,
       monitor_branches: true,
@@ -144,7 +115,6 @@
       configData.anthropic_api_key = aiApiKey;
     } else {
       configData.openai_api_key = aiApiKey;
->>>>>>> 845b6d05
     }
     
     if (editingConfigId) {
@@ -168,15 +138,6 @@
     setConfigName(config.name);
     setGithubToken(config.githubToken);
     
-<<<<<<< HEAD
-    // Determine AI provider and set the appropriate key
-    if (config.anthropicApiKey) {
-      setAiProvider('anthropic');
-      setAiApiKey(config.anthropicApiKey || '');
-    } else if (config.openaiApiKey) {
-      setAiProvider('openai');
-      setAiApiKey(config.openaiApiKey || '');
-=======
     // Determine AI provider and key
     if (config.anthropic_api_key) {
       setAiProvider('anthropic');
@@ -187,7 +148,6 @@
     } else {
       setAiProvider('anthropic');
       setAiApiKey('');
->>>>>>> 845b6d05
     }
     
     setTestResult(config.isVerified ? { success: true, message: 'Configuration verified' } : null);
@@ -214,21 +174,6 @@
       // Create a temporary config for testing
       const tempConfig: Partial<PRReviewBotConfig> = {
         githubToken,
-<<<<<<< HEAD
-        webhookSecret: 'auto-generated',
-        autoReview: true,
-        monitorBranches: true,
-        setupAllReposWebhooks: true,
-        validateDocumentation: true,
-        documentationFiles: ['STRUCTURE.md', 'STEP-BY-STEP.md']
-      };
-      
-      // Set the appropriate AI API key based on the selected provider
-      if (aiProvider === 'anthropic') {
-        tempConfig.anthropicApiKey = aiApiKey;
-      } else {
-        tempConfig.openaiApiKey = aiApiKey;
-=======
         webhook_secret: 'webhook_secret', // Default value
         auto_review: true,
         monitor_branches: true,
@@ -242,7 +187,6 @@
         tempConfig.anthropic_api_key = aiApiKey;
       } else {
         tempConfig.openai_api_key = aiApiKey;
->>>>>>> 845b6d05
       }
       
       const result = await prReviewBotService.updateConfig(tempConfig);
@@ -366,25 +310,6 @@
                         )}
                       </p>
                       <div className="mt-2 text-sm text-gray-400">
-<<<<<<< HEAD
-                        <p>AI Provider: {config.anthropicApiKey ? 'Anthropic' : 'OpenAI'}</p>
-                        <p>Auto Review: {config.autoReview ? 'Yes' : 'No'}</p>
-                        <p>Monitor Branches: {config.monitorBranches ? 'Yes' : 'No'}</p>
-                      </div>
-                    </div>
-                    <div className="flex space-x-2">
-                      <button
-                        type="button"
-                        onClick={() => handleSetActiveConfig(config.id)}
-                        className={`px-3 py-1 text-xs font-medium rounded-md ${
-                          activePRReviewBotConfigId === config.id
-                            ? 'bg-indigo-700 text-white'
-                            : 'bg-indigo-600 text-white hover:bg-indigo-700'
-                        }`}
-                      >
-                        {activePRReviewBotConfigId === config.id ? 'Active' : 'Set Active'}
-                      </button>
-=======
                         <p>GitHub Token: {config.githubToken.substring(0, 3)}***</p>
                         <p>AI Provider: {config.anthropic_api_key ? 'Anthropic' : 'OpenAI'}</p>
                       </div>
@@ -421,7 +346,6 @@
                           Set Active
                         </button>
                       )}
->>>>>>> 845b6d05
                       <button
                         type="button"
                         onClick={() => handleEditConfig(config)}
@@ -505,20 +429,6 @@
           </div>
           
           <div>
-<<<<<<< HEAD
-            <label htmlFor="aiProvider" className="block text-sm font-medium text-gray-300">
-              AI Provider
-            </label>
-            <select
-              id="aiProvider"
-              value={aiProvider}
-              onChange={(e) => setAiProvider(e.target.value as 'anthropic' | 'openai')}
-              className="mt-1 block w-full rounded-md bg-gray-800 border-gray-700 text-gray-100 shadow-sm focus:border-indigo-500 focus:ring-indigo-500"
-            >
-              <option value="anthropic">Anthropic (Claude)</option>
-              <option value="openai">OpenAI (GPT)</option>
-            </select>
-=======
             <label className="block text-sm font-medium text-gray-300">
               AI Provider
             </label>
@@ -542,7 +452,6 @@
                 <span className="ml-2 text-sm text-gray-300">OpenAI</span>
               </label>
             </div>
->>>>>>> 845b6d05
           </div>
           
           <div>
@@ -558,11 +467,7 @@
               placeholder={`Enter ${aiProvider === 'anthropic' ? 'Anthropic' : 'OpenAI'} API key`}
             />
             <p className="mt-1 text-xs text-gray-400">
-<<<<<<< HEAD
-              API key for {aiProvider === 'anthropic' ? 'Anthropic Claude' : 'OpenAI GPT'} models
-=======
               API key for the selected AI provider
->>>>>>> 845b6d05
             </p>
           </div>
           
